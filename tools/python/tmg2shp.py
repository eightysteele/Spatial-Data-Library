--- conflicted
+++ resolved
@@ -68,26 +68,14 @@
     west = float(options.west)
     east = float(options.east)
     resolution = float(options.resolution)
-<<<<<<< HEAD
     # Max number of cells per shapefile:
     threshold = float(options.threshold)
-=======
->>>>>>> e8f9f926
     filename = options.filename
     logging.basicConfig(level=logging.DEBUG)    
 
     # Total number of cells to generate:
-<<<<<<< HEAD
     ncells = (int(north - south) / resolution) * (int(east-west) / resolution) 
     logging.info('Cell count: %s Threshold: %s' % (ncells, threshold) )
-=======
-    ncells = int(math.pow(abs(north - south), 2) / resolution) 
-    logging.info('Cell count: %s' % ncells)
-
-    # Max number of cells per shapefile:
-    threshold = 25000
-    logging.info('THRESHOLD: %s' % threshold) 
->>>>>>> e8f9f926
 
     cells = set()
     cellscount = 0
@@ -95,7 +83,6 @@
     lng = west
     lat = north
     xindex = 0 
-<<<<<<< HEAD
     cellkey = '0-0'
 
     while lng < east:
@@ -106,7 +93,6 @@
             if cellscount >= threshold:
                 w = shapefile.Writer(shapefile.POLYGON)
                 w.field('CellKey','C','255')
-=======
 
     while lng <= east:
         yindex = 0
@@ -117,20 +103,13 @@
                 logging.info('Writing shapefile')
                 w = shapefile.Writer(shapefile.POLYGON)
                 w.field('CellKey','C','255')    
->>>>>>> e8f9f926
                 for cell in cells:
                     key = cell.cellkey
                     parts = [list(x) for x in cell.polygon]
                     w.poly(parts=[parts])
-<<<<<<< HEAD
                     w.record(CellKey=key)
                 w.save(os.path.join(filename, cellkey))
-#                w.save(os.path.join(filename, str(filecount)))
                 logging.info('Writing shapefile %s' % cellkey)
-=======
-                    w.record(CellKey=key)         
-                w.save(os.path.join(filename, str(filecount)))
->>>>>>> e8f9f926
                 filecount += 1
                 cellscount = 0
                 cells = set()
@@ -159,10 +138,5 @@
         parts = [list(x) for x in cell.polygon]
         w.poly(parts=[parts])
         w.record(CellKey=key)         
-<<<<<<< HEAD
     w.save(os.path.join(filename, cellkey))
-    logging.info('Writing shapefile %s' % cellkey)
-    
-=======
-    w.save(os.path.join(filename, str(filecount)))
->>>>>>> e8f9f926
+    logging.info('Writing shapefile %s' % cellkey)