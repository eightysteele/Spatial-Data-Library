--- conflicted
+++ resolved
@@ -30,8 +30,7 @@
         intervals.append(index)
     return intervals
 
-<<<<<<< HEAD
-def get_index_intervals(val,min,max,res):
+def get_index_intervals(val,min,max,res=1):
     ''' Returns a dictionary of interval:values where the values are the starting integers of a range containing val.
 
         Arguments:
@@ -60,10 +59,6 @@
             i9=-46 [-460,4660} 512
     '''
     intervals = get_indexes(val,min,max,res)
-=======
-def get_index_intervals(val, min, max, res=1):
-    intervals = get_indexes(val, min, max, res)
->>>>>>> b7b98efe
     indexes = dict()
     j = 0
     for i in intervals:
@@ -153,6 +148,4 @@
     print intervals
     
 if __name__ == "__main__":
-    main()
-
-    +    main()